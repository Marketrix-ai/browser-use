import asyncio
import enum
import json
import logging
import os
import re
from typing import Generic, TypeVar, cast

try:
	from lmnr import Laminar  # type: ignore
except ImportError:
	Laminar = None  # type: ignore
from bubus.helpers import retry
from pydantic import BaseModel

from browser_use.agent.views import ActionModel, ActionResult
from browser_use.browser import BrowserSession
from browser_use.browser.types import Page
from browser_use.browser.views import BrowserError
from browser_use.controller.registry.service import Registry
from browser_use.controller.views import (
	ClickElementAction,
	CloseTabAction,
	DoneAction,
	GoToUrlAction,
	InputTextAction,
	NoParamsAction,
	ScrollAction,
	SearchGoogleAction,
	SendKeysAction,
	StructuredOutputAction,
	SwitchTabAction,
	UploadFileAction,
)
from browser_use.filesystem.file_system import FileSystem
from browser_use.llm.base import BaseChatModel
from browser_use.llm.messages import UserMessage
from browser_use.observability import observe_debug
from browser_use.utils import time_execution_sync

logger = logging.getLogger(__name__)


Context = TypeVar('Context')

T = TypeVar('T', bound=BaseModel)


class Controller(Generic[Context]):
	def __init__(
		self,
		exclude_actions: list[str] = [],
		output_model: type[T] | None = None,
		display_files_in_done_text: bool = True,
	):
		self.registry = Registry[Context](exclude_actions)
		self.display_files_in_done_text = display_files_in_done_text

		"""Register all default browser actions"""

		self._register_done_action(output_model)

		# Basic Navigation Actions
		@self.registry.action(
			'Search the query in Google, the query should be a search query like humans search in Google, concrete and not vague or super long.',
			param_model=SearchGoogleAction,
		)
		async def search_google(params: SearchGoogleAction, browser_session: BrowserSession):
			search_url = f'https://www.google.com/search?q={params.query}&udm=14'

			page = await browser_session.get_current_page()
			if page.url.strip('/') == 'https://www.google.com':
				# SECURITY FIX: Use browser_session.navigate_to() instead of direct page.goto()
				# This ensures URL validation against allowed_domains is performed
				await browser_session.navigate_to(search_url)
			else:
				# create_new_tab already includes proper URL validation
				page = await browser_session.create_new_tab(search_url)

			msg = f'🔍  Searched for "{params.query}" in Google'
			logger.info(msg)
			return ActionResult(
				extracted_content=msg, include_in_memory=True, long_term_memory=f"Searched Google for '{params.query}'"
			)

		@self.registry.action(
			'Navigate to URL, set new_tab=True to open in new tab, False to navigate in current tab', param_model=GoToUrlAction
		)
		async def go_to_url(params: GoToUrlAction, browser_session: BrowserSession):
			try:
				if params.new_tab:
					# Open in new tab (logic from open_tab function)
					page = await browser_session.create_new_tab(params.url)
					tab_idx = browser_session.tabs.index(page)
					memory = f'Opened new tab with URL {params.url}'
					msg = f'🔗  Opened new tab #{tab_idx} with url {params.url}'
					logger.info(msg)
					return ActionResult(extracted_content=msg, include_in_memory=True, long_term_memory=memory)
				else:
					# Navigate in current tab (original logic)
					# SECURITY FIX: Use browser_session.navigate_to() instead of direct page.goto()
					# This ensures URL validation against allowed_domains is performed
					await browser_session.navigate_to(params.url)
					memory = f'Navigated to {params.url}'
					msg = f'🔗 {memory}'
					logger.info(msg)
					return ActionResult(extracted_content=msg, include_in_memory=True, long_term_memory=memory)
			except Exception as e:
				error_msg = str(e)
				# Check for network-related errors
				if any(
					err in error_msg
					for err in [
						'ERR_NAME_NOT_RESOLVED',
						'ERR_INTERNET_DISCONNECTED',
						'ERR_CONNECTION_REFUSED',
						'ERR_TIMED_OUT',
						'net::',
					]
				):
					site_unavailable_msg = f'Site unavailable: {params.url} - {error_msg}'
					logger.warning(site_unavailable_msg)
					raise BrowserError(site_unavailable_msg)
				else:
					# Re-raise non-network errors (including URLNotAllowedError for unauthorized domains)
					raise

		@self.registry.action('Go back', param_model=NoParamsAction)
		async def go_back(_: NoParamsAction, browser_session: BrowserSession):
			await browser_session.go_back()
			msg = '🔙  Navigated back'
			logger.info(msg)
			return ActionResult(extracted_content=msg, include_in_memory=True, long_term_memory='Navigated back')

		# wait for x seconds

		@self.registry.action('Wait for x seconds default 3')
		async def wait(seconds: int = 3):
			msg = f'🕒  Waiting for {seconds} seconds'
			logger.info(msg)
			await asyncio.sleep(seconds)
			return ActionResult(extracted_content=msg, include_in_memory=True, long_term_memory=f'Waited for {seconds} seconds')

		# Element Interaction Actions

		@self.registry.action('Click element by index', param_model=ClickElementAction)
		async def click_element_by_index(params: ClickElementAction, browser_session: BrowserSession):
			# Browser is now a BrowserSession itself

			# Check if element exists in current selector map
			selector_map = await browser_session.get_selector_map()
			if params.index not in selector_map:
				# Force a state refresh in case the cache is stale
				logger.info(f'Element with index {params.index} not found in selector map, refreshing state...')
				await browser_session.get_state_summary(
					cache_clickable_elements_hashes=True
				)  # This will refresh the cached state
				selector_map = await browser_session.get_selector_map()

				if params.index not in selector_map:
					# Return informative message with the new state instead of error
					max_index = max(selector_map.keys()) if selector_map else -1
					msg = f'Element with index {params.index} does not exist. Page has {len(selector_map)} interactive elements (indices 0-{max_index}). State has been refreshed - please use the updated element indices or scroll to see more elements'
					return ActionResult(extracted_content=msg, include_in_memory=True, success=False, long_term_memory=msg)

			element_node = await browser_session.get_dom_element_by_index(params.index)
			initial_pages = len(browser_session.tabs)

			# if element has file uploader then dont click
			# Check if element is actually a file input (not just contains file-related keywords)
			if element_node is not None and browser_session.is_file_input(element_node):
				msg = f'Index {params.index} - has an element which opens file upload dialog. To upload files please use a specific function to upload files '
				logger.info(msg)
				return ActionResult(extracted_content=msg, include_in_memory=True, success=False, long_term_memory=msg)

			msg = None

			try:
				assert element_node is not None, f'Element with index {params.index} does not exist'
				download_path = await browser_session._click_element_node(element_node)
				if download_path:
					emoji = '💾'
					msg = f'Downloaded file to {download_path}'
				else:
					emoji = '🖱️'
					msg = f'Clicked button with index {params.index}: {element_node.get_all_text_till_next_clickable_element(max_depth=2)}'

				logger.info(f'{emoji} {msg}')
				logger.debug(f'Element xpath: {element_node.xpath}')
				if len(browser_session.tabs) > initial_pages:
					new_tab_msg = 'New tab opened - switching to it'
					msg += f' - {new_tab_msg}'
					emoji = '🔗'
					logger.info(f'{emoji} {new_tab_msg}')
					await browser_session.switch_to_tab(-1)
				return ActionResult(extracted_content=msg, include_in_memory=True, long_term_memory=msg)
			except Exception as e:
				error_msg = str(e)
				if 'Execution context was destroyed' in error_msg or 'Cannot find context with specified id' in error_msg:
					# Page navigated during click - refresh state and return it
					logger.info('Page context changed during click, refreshing state...')
					await browser_session.get_state_summary(cache_clickable_elements_hashes=True)
					raise BrowserError('Page navigated during click. Refreshed state provided.')
				else:
					logger.warning(f'Element not clickable with index {params.index} - most likely the page changed')
					raise BrowserError(error_msg)

		@self.registry.action(
			'Click and input text into a input interactive element',
			param_model=InputTextAction,
		)
		async def input_text(params: InputTextAction, browser_session: BrowserSession, has_sensitive_data: bool = False):
			if params.index not in await browser_session.get_selector_map():
				raise Exception(f'Element index {params.index} does not exist - retry or use alternative actions')

			element_node = await browser_session.get_dom_element_by_index(params.index)
			assert element_node is not None, f'Element with index {params.index} does not exist'
			try:
				await browser_session._input_text_element_node(element_node, params.text)
			except Exception:
				msg = f'Failed to input text into element {params.index}.'
				raise BrowserError(msg)

			if not has_sensitive_data:
				msg = f'⌨️  Input {params.text} into index {params.index}'
			else:
				msg = f'⌨️  Input sensitive data into index {params.index}'
			logger.info(msg)
			logger.debug(f'Element xpath: {element_node.xpath}')
			return ActionResult(
				extracted_content=msg,
				include_in_memory=True,
				long_term_memory=f"Input '{params.text}' into element {params.index}.",
			)

		@self.registry.action('Upload file to interactive element with file path', param_model=UploadFileAction)
		async def upload_file(params: UploadFileAction, browser_session: BrowserSession, available_file_paths: list[str]):
			if params.path not in available_file_paths:
				raise BrowserError(f'File path {params.path} is not available')

			if not os.path.exists(params.path):
				raise BrowserError(f'File {params.path} does not exist')

			file_upload_dom_el = await browser_session.find_file_upload_element_by_index(
				params.index, max_height=3, max_descendant_depth=3
			)

			if file_upload_dom_el is None:
				msg = f'No file upload element found at index {params.index}'
				logger.info(msg)
				raise BrowserError(msg)

			file_upload_el = await browser_session.get_locate_element(file_upload_dom_el)

			if file_upload_el is None:
				msg = f'No file upload element found at index {params.index}'
				logger.info(msg)
				raise BrowserError(msg)

			try:
				await file_upload_el.set_input_files(params.path)
				msg = f'📁 Successfully uploaded file to index {params.index}'
				logger.info(msg)
				return ActionResult(
					extracted_content=msg,
					include_in_memory=True,
					long_term_memory=f'Uploaded file {params.path} to element {params.index}',
				)
			except Exception as e:
				msg = f'Failed to upload file to index {params.index}: {str(e)}'
				logger.info(msg)
				raise BrowserError(msg)

		# Tab Management Actions

		@self.registry.action('Switch tab', param_model=SwitchTabAction)
		async def switch_tab(params: SwitchTabAction, browser_session: BrowserSession):
			await browser_session.switch_to_tab(params.page_id)
			page = await browser_session.get_current_page()
			try:
				await page.wait_for_load_state(state='domcontentloaded', timeout=5_000)
				# page was already loaded when we first navigated, this is additional to wait for onfocus/onblur animations/ajax to settle
			except Exception as e:
				pass
			msg = f'🔄  Switched to tab #{params.page_id} with url {page.url}'
			logger.info(msg)
			return ActionResult(
				extracted_content=msg, include_in_memory=True, long_term_memory=f'Switched to tab {params.page_id}'
			)

		@self.registry.action('Close an existing tab', param_model=CloseTabAction)
		async def close_tab(params: CloseTabAction, browser_session: BrowserSession):
			await browser_session.switch_to_tab(params.page_id)
			page = await browser_session.get_current_page()
			url = page.url
			await page.close()
			new_page = await browser_session.get_current_page()
			new_page_idx = browser_session.tabs.index(new_page)
			msg = f'❌  Closed tab #{params.page_id} with {url}, now focused on tab #{new_page_idx} with url {new_page.url}'
			logger.info(msg)
			return ActionResult(
				extracted_content=msg,
				include_in_memory=True,
				long_term_memory=f'Closed tab {params.page_id} with url {url}, now focused on tab {new_page_idx} with url {new_page.url}.',
			)

		# Content Actions

		@self.registry.action(
			"""Extract structured, semantic data (e.g. product description, price, all information about XYZ) from the current webpage based on a textual query.
This tool takes the entire markdown of the page and extracts the query from it. 
Set extract_links=True ONLY if your query requires extracting links/URLs from the page. 
Only use this for specific queries for information retrieval from the page. Don't use this to get interactive elements - the tool does not see HTML elements, only the markdown.
""",
		)
		async def extract_structured_data(
			query: str,
			extract_links: bool,
			page: Page,
			page_extraction_llm: BaseChatModel,
			file_system: FileSystem,
		):
			from functools import partial

			import markdownify

			strip = []

			if not extract_links:
				strip = ['a', 'img']

			# Run markdownify in a thread pool to avoid blocking the event loop
			loop = asyncio.get_event_loop()

<<<<<<< HEAD
			# Try getting page content with retries
			page_html_result, action_result = await retry_async_function(
				lambda: page.content, "Couldn't extract page content due to an error."
			)
			if action_result:
				return action_result
			page_html = page_html_result
			
=======
			# Aggressive timeout for page content
			try:
				page_html_result = await asyncio.wait_for(page.content(), timeout=10.0)  # 5 second aggressive timeout
			except TimeoutError:
				raise RuntimeError('Page content extraction timed out after 5 seconds')
			except Exception as e:
				raise RuntimeError(f"Couldn't extract page content: {e}")

			page_html = page_html_result

			try:
				page_html = await page.content()
			except Exception as e:
				error_message = f"Couldn't extract page content: {str(e)}"
				logger.error(error_message)
>>>>>>> 6f2a73d9
			markdownify_func = partial(markdownify.markdownify, strip=strip)

			try:
				content = await asyncio.wait_for(
					loop.run_in_executor(None, markdownify_func, page_html), timeout=5.0
				)  # 5 second aggressive timeout
			except Exception as e:
				logger.warning(f'Markdownify failed: {type(e).__name__}')
				raise RuntimeError(f'Could not convert html to markdown: {type(e).__name__}')

			# manually append iframe text into the content so it's readable by the LLM (includes cross-origin iframes)
			for iframe in page.frames:
				try:
					await iframe.wait_for_load_state(timeout=1000)  # 1 second aggressive timeout for iframe load
				except Exception:
					pass

				if iframe.url != page.url and not iframe.url.startswith('data:') and not iframe.url.startswith('about:'):
					content += f'\n\nIFRAME {iframe.url}:\n'
					# Run markdownify in a thread pool for iframe content as well
					try:
						# Aggressive timeouts for iframe content
						iframe_html = await asyncio.wait_for(iframe.content(), timeout=2.0)  # 2 second aggressive timeout
						iframe_markdown = await asyncio.wait_for(
							loop.run_in_executor(None, markdownify_func, iframe_html),
							timeout=2.0,  # 2 second aggressive timeout for iframe markdownify
						)
					except Exception:
						iframe_markdown = ''  # Skip failed iframes
					content += iframe_markdown
			# replace multiple sequential \n with a single \n
			content = re.sub(r'\n+', '\n', content)

			# limit to 30000 characters - remove text in the middle (≈15000 tokens)
			max_chars = 30000
			if len(content) > max_chars:
				logger.info(f'Content is too long, removing middle {len(content) - max_chars} characters')
				content = (
					content[: max_chars // 2]
					+ '\n... left out the middle because it was too long ...\n'
					+ content[-max_chars // 2 :]
				)

			prompt = """You convert websites into structured information. Extract information from this webpage based on the query. Focus only on content relevant to the query. If 
1. The query is vague
2. Does not make sense for the page
3. Some/all of the information is not available

Explain the content of the page and that the requested information is not available in the page. Respond in JSON format.\nQuery: {query}\n Website:\n{page}"""
			try:
				formatted_prompt = prompt.format(query=query, page=content)
				# Aggressive timeout for LLM call
				response = await asyncio.wait_for(
					page_extraction_llm.ainvoke([UserMessage(content=formatted_prompt)]),
					timeout=120.0,  # 120 second aggressive timeout for LLM call
				)

				extracted_content = f'Page Link: {page.url}\nQuery: {query}\nExtracted Content:\n{response.completion}'

				# if content is small include it to memory
				MAX_MEMORY_SIZE = 600
				if len(extracted_content) < MAX_MEMORY_SIZE:
					memory = extracted_content
					include_extracted_content_only_once = False
				else:
					# find lines until MAX_MEMORY_SIZE
					lines = extracted_content.splitlines()
					display = ''
					display_lines_count = 0
					for line in lines:
						if len(display) + len(line) < MAX_MEMORY_SIZE:
							display += line + '\n'
							display_lines_count += 1
						else:
							break
					save_result = await file_system.save_extracted_content(extracted_content)
					memory = f'Extracted content from {page.url}\n<query>{query}\n</query>\n<extracted_content>\n{display}{len(lines) - display_lines_count} more lines...\n</extracted_content>\n<file_system>{save_result}</file_system>'
					include_extracted_content_only_once = True
				logger.info(f'📄 {memory}')
				return ActionResult(
					extracted_content=extracted_content,
					include_extracted_content_only_once=include_extracted_content_only_once,
					long_term_memory=memory,
				)
			except TimeoutError:
				error_msg = f'LLM call timed out for query: {query}'
				logger.warning(error_msg)
				raise RuntimeError(error_msg)
			except Exception as e:
				logger.debug(f'Error extracting content: {e}')
				msg = f'📄  Extracted from page\n: {content}\n'
				logger.info(msg)
				raise RuntimeError(str(e))

		# @self.registry.action(
		# 	'Get the accessibility tree of the page in the format "role name" with the number_of_elements to return',
		# )
		# async def get_ax_tree(number_of_elements: int, page: Page):
		# 	node = await page.accessibility.snapshot(interesting_only=True)

		# 	def flatten_ax_tree(node, lines):
		# 		if not node:
		# 			return
		# 		role = node.get('role', '')
		# 		name = node.get('name', '')
		# 		lines.append(f'{role} {name}')
		# 		for child in node.get('children', []):
		# 			flatten_ax_tree(child, lines)

		# 	lines = []
		# 	flatten_ax_tree(node, lines)
		# 	msg = '\n'.join(lines)
		# 	logger.info(msg)
		# 	return ActionResult(
		# 		extracted_content=msg,
		# 		include_in_memory=False,
		# 		long_term_memory='Retrieved accessibility tree',
		# 		include_extracted_content_only_once=True,
		# 	)

		@self.registry.action(
			'Scroll the page by specified number of pages (set down=True to scroll down, down=False to scroll up, num_pages=number of pages to scroll like 0.5 for half page, 1.0 for one page, etc.). Optional index parameter to scroll within a specific element or its scroll container (works well for dropdowns and custom UI components).',
			param_model=ScrollAction,
		)
		async def scroll(params: ScrollAction, browser_session: BrowserSession):
			"""
			(a) If index is provided, find scrollable containers in the element hierarchy and scroll directly.
			(b) If no index or no container found, use browser._scroll_container for container-aware scrolling.
			(c) If that JavaScript throws, fall back to window.scrollBy().
			"""
			page = await browser_session.get_current_page()

			# Helper function to get window height with retry decorator
			@retry(wait=1, retries=3, timeout=5)
			async def get_window_height():
				return await page.evaluate('() => window.innerHeight')

			# Get window height with retries
			try:
				window_height = await get_window_height()
			except Exception as e:
				raise RuntimeError(f'Scroll failed due to an error: {e}')
			window_height = window_height or 0

			# Determine scroll amount based on num_pages
			scroll_amount = int(window_height * params.num_pages)
			pages_scrolled = params.num_pages

			# Set direction based on down parameter
			dy = scroll_amount if params.down else -scroll_amount

			# Initialize result message components
			direction = 'down' if params.down else 'up'
			scroll_target = 'the page'
			pages_text = f'{pages_scrolled} pages' if pages_scrolled != 1.0 else 'one page'

			# Element-specific scrolling if index is provided
			if params.index is not None:
				try:
					# Check if element exists in current selector map
					selector_map = await browser_session.get_selector_map()
					element_node = None  # Initialize to avoid undefined variable

					if params.index not in selector_map:
						# Force a state refresh in case the cache is stale
						logger.info(f'Element with index {params.index} not found in selector map, refreshing state...')
						await browser_session.get_state_summary(cache_clickable_elements_hashes=True)
						selector_map = await browser_session.get_selector_map()

						if params.index not in selector_map:
							# Return informative message about invalid index
							max_index = max(selector_map.keys()) if selector_map else -1
							msg = f'❌ Element with index {params.index} does not exist. Page has {len(selector_map)} interactive elements (indices 0-{max_index}). Using page-level scroll instead.'
							logger.warning(msg)
							scroll_target = 'the page'
							# Skip element-specific scrolling
						else:
							element_node = await browser_session.get_dom_element_by_index(params.index)
					else:
						element_node = await browser_session.get_dom_element_by_index(params.index)

					if element_node is not None and params.index in selector_map:
						# Try direct container scrolling (no events that might close dropdowns)
						container_scroll_js = """
						(params) => {
							const { dy, elementXPath } = params;
							
							// Get the target element by XPath
							const targetElement = document.evaluate(elementXPath, document, null, XPathResult.FIRST_ORDERED_NODE_TYPE, null).singleNodeValue;
							if (!targetElement) {
								return { success: false, reason: 'Element not found by XPath' };
							}

							console.log('[SCROLL DEBUG] Starting direct container scroll for element:', targetElement.tagName);
							
							// Try to find scrollable containers in the hierarchy (starting from element itself)
							let currentElement = targetElement;
							let scrollSuccess = false;
							let scrolledElement = null;
							let scrollDelta = 0;
							let attempts = 0;
							
							// Check up to 10 elements in hierarchy (including the target element itself)
							while (currentElement && attempts < 10) {
								const computedStyle = window.getComputedStyle(currentElement);
								const hasScrollableY = /(auto|scroll|overlay)/.test(computedStyle.overflowY);
								const canScrollVertically = currentElement.scrollHeight > currentElement.clientHeight;
								
								console.log('[SCROLL DEBUG] Checking element:', currentElement.tagName, 
									'hasScrollableY:', hasScrollableY, 
									'canScrollVertically:', canScrollVertically,
									'scrollHeight:', currentElement.scrollHeight,
									'clientHeight:', currentElement.clientHeight);
								
								if (hasScrollableY && canScrollVertically) {
									const beforeScroll = currentElement.scrollTop;
									const maxScroll = currentElement.scrollHeight - currentElement.clientHeight;
									
									// Calculate scroll amount (1/3 of provided dy for gentler scrolling)
									let scrollAmount = dy / 3;
									
									// Ensure we don't scroll beyond bounds
									if (scrollAmount > 0) {
										scrollAmount = Math.min(scrollAmount, maxScroll - beforeScroll);
									} else {
										scrollAmount = Math.max(scrollAmount, -beforeScroll);
									}
									
									// Try direct scrollTop manipulation (most reliable)
									currentElement.scrollTop = beforeScroll + scrollAmount;
									
									const afterScroll = currentElement.scrollTop;
									const actualScrollDelta = afterScroll - beforeScroll;
									
									console.log('[SCROLL DEBUG] Scroll attempt:', currentElement.tagName, 
										'before:', beforeScroll, 'after:', afterScroll, 'delta:', actualScrollDelta);
									
									if (Math.abs(actualScrollDelta) > 0.5) {
										scrollSuccess = true;
										scrolledElement = currentElement;
										scrollDelta = actualScrollDelta;
										console.log('[SCROLL DEBUG] Successfully scrolled container:', currentElement.tagName, 'delta:', actualScrollDelta);
										break;
									}
								}
								
								// Move to parent (but don't go beyond body for dropdown case)
								if (currentElement === document.body || currentElement === document.documentElement) {
									break;
								}
								currentElement = currentElement.parentElement;
								attempts++;
							}
							
							if (scrollSuccess) {
								// Successfully scrolled a container
								return { 
									success: true, 
									method: 'direct_container_scroll',
									containerType: 'element', 
									containerTag: scrolledElement.tagName.toLowerCase(),
									containerClass: scrolledElement.className || '',
									containerId: scrolledElement.id || '',
									scrollDelta: scrollDelta
								};
							} else {
								// No container found or could scroll
								console.log('[SCROLL DEBUG] No scrollable container found for element');
								return { 
									success: false, 
									reason: 'No scrollable container found',
									needsPageScroll: true
								};
							}
						}
						"""

						# Pass parameters as a single object
						scroll_params = {'dy': dy, 'elementXPath': element_node.xpath}
						result = await page.evaluate(container_scroll_js, scroll_params)

						if result['success']:
							if result['containerType'] == 'element':
								container_info = f'{result["containerTag"]}'
								if result['containerId']:
									container_info += f'#{result["containerId"]}'
								elif result['containerClass']:
									container_info += f'.{result["containerClass"].split()[0]}'
								scroll_target = f"element {params.index}'s scroll container ({container_info})"
								# Don't do additional page scrolling since we successfully scrolled the container
							else:
								scroll_target = f'the page (fallback from element {params.index})'
						else:
							# Container scroll failed, need page-level scrolling
							logger.debug(f'Container scroll failed for element {params.index}: {result.get("reason", "Unknown")}')
							scroll_target = f'the page (no container found for element {params.index})'
							# This will trigger page-level scrolling below

				except Exception as e:
					logger.debug(f'Element-specific scrolling failed for index {params.index}: {e}')
					scroll_target = f'the page (fallback from element {params.index})'
					# Fall through to page-level scrolling

			# Page-level scrolling (default or fallback)
			if (
				scroll_target == 'the page'
				or 'fallback' in scroll_target
				or 'no container found' in scroll_target
				or 'mouse wheel failed' in scroll_target
			):
				logger.debug(f'🔄 Performing page-level scrolling. Reason: {scroll_target}')
				try:
					await browser_session._scroll_container(cast(int, dy))
				except Exception as e:
					# Hard fallback: always works on root scroller
					await page.evaluate('(y) => window.scrollBy(0, y)', dy)
					logger.debug('Smart scroll failed; used window.scrollBy fallback', exc_info=e)

			# Create descriptive message
			if pages_scrolled == 1.0:
				long_term_memory = f'Scrolled {direction} {scroll_target} by one page'
			else:
				long_term_memory = f'Scrolled {direction} {scroll_target} by {pages_scrolled} pages'

			msg = f'🔍 {long_term_memory}'

			logger.info(msg)
			return ActionResult(extracted_content=msg, include_in_memory=True, long_term_memory=long_term_memory)

		# send keys

		@self.registry.action(
			'Send strings of special keys to use Playwright page.keyboard.press - examples include Escape, Backspace, Insert, PageDown, Delete, Enter, or Shortcuts such as `Control+o`, `Control+Shift+T`',
			param_model=SendKeysAction,
		)
		async def send_keys(params: SendKeysAction, page: Page):
			try:
				await page.keyboard.press(params.keys)
			except Exception as e:
				if 'Unknown key' in str(e):
					# loop over the keys and try to send each one
					for key in params.keys:
						try:
							await page.keyboard.press(key)
						except Exception as e:
							logger.debug(f'Error sending key {key}: {str(e)}')
							raise e
				else:
					raise e
			msg = f'⌨️  Sent keys: {params.keys}'
			logger.info(msg)
			return ActionResult(extracted_content=msg, include_in_memory=True, long_term_memory=f'Sent keys: {params.keys}')

		@self.registry.action(
			description='Scroll to a text in the current page',
		)
		async def scroll_to_text(text: str, page: Page):  # type: ignore
			try:
				# Try different locator strategies
				locators = [
					page.get_by_text(text, exact=False),
					page.locator(f'text={text}'),
					page.locator(f"//*[contains(text(), '{text}')]"),
				]

				for locator in locators:
					try:
						if await locator.count() == 0:
							continue

						element = locator.first
						is_visible = await element.is_visible()
						bbox = await element.bounding_box()

						if is_visible and bbox is not None and bbox['width'] > 0 and bbox['height'] > 0:
							await element.scroll_into_view_if_needed()
							await asyncio.sleep(0.5)  # Wait for scroll to complete
							msg = f'🔍  Scrolled to text: {text}'
							logger.info(msg)
							return ActionResult(
								extracted_content=msg, include_in_memory=True, long_term_memory=f'Scrolled to text: {text}'
							)

					except Exception as e:
						logger.debug(f'Locator attempt failed: {str(e)}')
						continue

				msg = f"Text '{text}' not found or not visible on page"
				logger.info(msg)
				return ActionResult(
					extracted_content=msg,
					include_in_memory=True,
					long_term_memory=f"Tried scrolling to text '{text}' but it was not found",
				)

			except Exception as e:
				msg = f"Failed to scroll to text '{text}': {str(e)}"
				logger.error(msg)
				raise BrowserError(msg)

		# File System Actions
		@self.registry.action('Write content to file_name in file system. Allowed extensions are .md, .txt, .json, .csv.')
		async def write_file(file_name: str, content: str, file_system: FileSystem):
			result = await file_system.write_file(file_name, content)
			logger.info(f'💾 {result}')
			return ActionResult(extracted_content=result, include_in_memory=True, long_term_memory=result)

		@self.registry.action('Append content to file_name in file system')
		async def append_file(file_name: str, content: str, file_system: FileSystem):
			result = await file_system.append_file(file_name, content)
			logger.info(f'💾 {result}')
			return ActionResult(extracted_content=result, include_in_memory=True, long_term_memory=result)

		@self.registry.action('Read file_name from file system')
		async def read_file(file_name: str, available_file_paths: list[str], file_system: FileSystem):
			if available_file_paths and file_name in available_file_paths:
				result = await file_system.read_file(file_name, external_file=True)
			else:
				result = await file_system.read_file(file_name)

			MAX_MEMORY_SIZE = 1000
			if len(result) > MAX_MEMORY_SIZE:
				lines = result.splitlines()
				display = ''
				lines_count = 0
				for line in lines:
					if len(display) + len(line) < MAX_MEMORY_SIZE:
						display += line + '\n'
						lines_count += 1
					else:
						break
				remaining_lines = len(lines) - lines_count
				memory = f'{display}{remaining_lines} more lines...' if remaining_lines > 0 else display
			else:
				memory = result
			logger.info(f'💾 {memory}')
			return ActionResult(
				extracted_content=result,
				include_in_memory=True,
				long_term_memory=memory,
				include_extracted_content_only_once=True,
			)

		@self.registry.action(
			description='Get all options from a native dropdown',
		)
		async def get_dropdown_options(index: int, browser_session: BrowserSession) -> ActionResult:
			"""Get all options from a native dropdown"""
			page = await browser_session.get_current_page()
			selector_map = await browser_session.get_selector_map()
			dom_element = selector_map[index]

			try:
				# Frame-aware approach since we know it works
				all_options = []
				frame_index = 0

				for frame in page.frames:
					try:
						options = await frame.evaluate(
							"""
							(xpath) => {
								const select = document.evaluate(xpath, document, null,
									XPathResult.FIRST_ORDERED_NODE_TYPE, null).singleNodeValue;
								if (!select) return null;

								return {
									options: Array.from(select.options).map(opt => ({
										text: opt.text, //do not trim, because we are doing exact match in select_dropdown_option
										value: opt.value,
										index: opt.index
									})),
									id: select.id,
									name: select.name
								};
							}
						""",
							dom_element.xpath,
						)

						if options:
							logger.debug(f'Found dropdown in frame {frame_index}')
							logger.debug(f'Dropdown ID: {options["id"]}, Name: {options["name"]}')

							formatted_options = []
							for opt in options['options']:
								# encoding ensures AI uses the exact string in select_dropdown_option
								encoded_text = json.dumps(opt['text'])
								formatted_options.append(f'{opt["index"]}: text={encoded_text}')

							all_options.extend(formatted_options)

					except Exception as frame_e:
						logger.debug(f'Frame {frame_index} evaluation failed: {str(frame_e)}')

					frame_index += 1

				if all_options:
					msg = '\n'.join(all_options)
					msg += '\nUse the exact text string in select_dropdown_option'
					logger.info(msg)
					return ActionResult(
						extracted_content=msg,
						include_in_memory=True,
						long_term_memory=f'Found dropdown options for index {index}.',
						include_extracted_content_only_once=True,
					)
				else:
					msg = 'No options found in any frame for dropdown'
					logger.info(msg)
					return ActionResult(
						extracted_content=msg, include_in_memory=True, long_term_memory='No dropdown options found'
					)

			except Exception as e:
				logger.error(f'Failed to get dropdown options: {str(e)}')
				msg = f'Error getting options: {str(e)}'
				logger.info(msg)
				return ActionResult(extracted_content=msg, include_in_memory=True)

		@self.registry.action(
			description='Select dropdown option for interactive element index by the text of the option you want to select',
		)
		async def select_dropdown_option(
			index: int,
			text: str,
			browser_session: BrowserSession,
		) -> ActionResult:
			"""Select dropdown option by the text of the option you want to select"""
			page = await browser_session.get_current_page()
			selector_map = await browser_session.get_selector_map()
			dom_element = selector_map[index]

			# Validate that we're working with a select element
			if dom_element.tag_name != 'select':
				logger.error(f'Element is not a select! Tag: {dom_element.tag_name}, Attributes: {dom_element.attributes}')
				msg = f'Cannot select option: Element with index {index} is a {dom_element.tag_name}, not a select'
				return ActionResult(extracted_content=msg, include_in_memory=True, long_term_memory=msg)

			logger.debug(f"Attempting to select '{text}' using xpath: {dom_element.xpath}")
			logger.debug(f'Element attributes: {dom_element.attributes}')
			logger.debug(f'Element tag: {dom_element.tag_name}')

			xpath = '//' + dom_element.xpath

			try:
				frame_index = 0
				for frame in page.frames:
					try:
						logger.debug(f'Trying frame {frame_index} URL: {frame.url}')

						# First verify we can find the dropdown in this frame
						find_dropdown_js = """
							(xpath) => {
								try {
									const select = document.evaluate(xpath, document, null,
										XPathResult.FIRST_ORDERED_NODE_TYPE, null).singleNodeValue;
									if (!select) return null;
									if (select.tagName.toLowerCase() !== 'select') {
										return {
											error: `Found element but it's a ${select.tagName}, not a SELECT`,
											found: false
										};
									}
									return {
										id: select.id,
										name: select.name,
										found: true,
										tagName: select.tagName,
										optionCount: select.options.length,
										currentValue: select.value,
										availableOptions: Array.from(select.options).map(o => o.text.trim())
									};
								} catch (e) {
									return {error: e.toString(), found: false};
								}
							}
						"""

						dropdown_info = await frame.evaluate(find_dropdown_js, dom_element.xpath)

						if dropdown_info:
							if not dropdown_info.get('found'):
								logger.error(f'Frame {frame_index} error: {dropdown_info.get("error")}')
								continue

							logger.debug(f'Found dropdown in frame {frame_index}: {dropdown_info}')

							# "label" because we are selecting by text
							# nth(0) to disable error thrown by strict mode
							# timeout=1000 because we are already waiting for all network events, therefore ideally we don't need to wait a lot here (default 30s)
							selected_option_values = (
								await frame.locator('//' + dom_element.xpath).nth(0).select_option(label=text, timeout=1000)
							)

							msg = f'selected option {text} with value {selected_option_values}'
							logger.info(msg + f' in frame {frame_index}')

							return ActionResult(
								extracted_content=msg, include_in_memory=True, long_term_memory=f"Selected option '{text}'"
							)

					except Exception as frame_e:
						logger.error(f'Frame {frame_index} attempt failed: {str(frame_e)}')
						logger.error(f'Frame type: {type(frame)}')
						logger.error(f'Frame URL: {frame.url}')

					frame_index += 1

				msg = f"Could not select option '{text}' in any frame"
				logger.info(msg)
				return ActionResult(extracted_content=msg, include_in_memory=True, long_term_memory=msg)

			except Exception as e:
				msg = f'Selection failed: {str(e)}'
				logger.error(msg)
				raise BrowserError(msg)

		@self.registry.action('Google Sheets: Get the contents of the entire sheet', domains=['https://docs.google.com'])
		async def read_sheet_contents(page: Page):
			# select all cells
			await page.keyboard.press('Enter')
			await page.keyboard.press('Escape')
			await page.keyboard.press('ControlOrMeta+A')
			await page.keyboard.press('ControlOrMeta+C')

			extracted_tsv = await page.evaluate('() => navigator.clipboard.readText()')
			return ActionResult(
				extracted_content=extracted_tsv,
				include_in_memory=True,
				long_term_memory='Retrieved sheet contents',
				include_extracted_content_only_once=True,
			)

		@self.registry.action('Google Sheets: Get the contents of a cell or range of cells', domains=['https://docs.google.com'])
		async def read_cell_contents(cell_or_range: str, browser_session: BrowserSession):
			page = await browser_session.get_current_page()

			await select_cell_or_range(cell_or_range=cell_or_range, page=page)

			await page.keyboard.press('ControlOrMeta+C')
			await asyncio.sleep(0.1)
			extracted_tsv = await page.evaluate('() => navigator.clipboard.readText()')
			return ActionResult(
				extracted_content=extracted_tsv,
				include_in_memory=True,
				long_term_memory=f'Retrieved contents from {cell_or_range}',
				include_extracted_content_only_once=True,
			)

		@self.registry.action(
			'Google Sheets: Update the content of a cell or range of cells', domains=['https://docs.google.com']
		)
		async def update_cell_contents(cell_or_range: str, new_contents_tsv: str, browser_session: BrowserSession):
			page = await browser_session.get_current_page()

			await select_cell_or_range(cell_or_range=cell_or_range, page=page)

			await page.evaluate(f"""
				const clipboardData = new DataTransfer();
				clipboardData.setData('text/plain', `{new_contents_tsv}`);
				document.activeElement.dispatchEvent(new ClipboardEvent('paste', {{clipboardData}}));
			""")

			return ActionResult(
				extracted_content=f'Updated cells: {cell_or_range} = {new_contents_tsv}',
				include_in_memory=False,
				long_term_memory=f'Updated cells {cell_or_range} with {new_contents_tsv}',
			)

		@self.registry.action('Google Sheets: Clear whatever cells are currently selected', domains=['https://docs.google.com'])
		async def clear_cell_contents(cell_or_range: str, browser_session: BrowserSession):
			page = await browser_session.get_current_page()

			await select_cell_or_range(cell_or_range=cell_or_range, page=page)

			await page.keyboard.press('Backspace')
			return ActionResult(
				extracted_content=f'Cleared cells: {cell_or_range}',
				include_in_memory=False,
				long_term_memory=f'Cleared cells {cell_or_range}',
			)

		@self.registry.action('Google Sheets: Select a specific cell or range of cells', domains=['https://docs.google.com'])
		async def select_cell_or_range(cell_or_range: str, page: Page):
			await page.keyboard.press('Enter')  # make sure we dont delete current cell contents if we were last editing
			await page.keyboard.press('Escape')  # to clear current focus (otherwise select range popup is additive)
			await asyncio.sleep(0.1)
			await page.keyboard.press('Home')  # move cursor to the top left of the sheet first
			await page.keyboard.press('ArrowUp')
			await asyncio.sleep(0.1)
			await page.keyboard.press('Control+G')  # open the goto range popup
			await asyncio.sleep(0.2)
			await page.keyboard.type(cell_or_range, delay=0.05)
			await asyncio.sleep(0.2)
			await page.keyboard.press('Enter')
			await asyncio.sleep(0.2)
			await page.keyboard.press('Escape')  # to make sure the popup still closes in the case where the jump failed
			return ActionResult(
				extracted_content=f'Selected cells: {cell_or_range}',
				include_in_memory=False,
				long_term_memory=f'Selected cells {cell_or_range}',
			)

		@self.registry.action(
			'Google Sheets: Fallback method to type text into (only one) currently selected cell',
			domains=['https://docs.google.com'],
		)
		async def fallback_input_into_single_selected_cell(text: str, page: Page):
			await page.keyboard.type(text, delay=0.1)
			await page.keyboard.press('Enter')  # make sure to commit the input so it doesn't get overwritten by the next action
			await page.keyboard.press('ArrowUp')
			return ActionResult(
				extracted_content=f'Inputted text {text}',
				include_in_memory=False,
				long_term_memory=f"Inputted text '{text}' into cell",
			)

	# Custom done action for structured output
	def _register_done_action(self, output_model: type[T] | None, display_files_in_done_text: bool = True):
		if output_model is not None:
			self.display_files_in_done_text = display_files_in_done_text

			@self.registry.action(
				'Complete task - with return text and if the task is finished (success=True) or not yet completely finished (success=False), because last step is reached',
				param_model=StructuredOutputAction[output_model],
			)
			async def done(params: StructuredOutputAction):
				# Exclude success from the output JSON since it's an internal parameter
				output_dict = params.data.model_dump()

				# Enums are not serializable, convert to string
				for key, value in output_dict.items():
					if isinstance(value, enum.Enum):
						output_dict[key] = value.value

				return ActionResult(
					is_done=True,
					success=params.success,
					extracted_content=json.dumps(output_dict),
					long_term_memory=f'Task completed. Success Status: {params.success}',
				)

		else:

			@self.registry.action(
				'Complete task - provide a summary of results for the user. Set success=True if task completed successfully, false otherwise. Text should be your response to the user summarizing results. Include files you would like to display to the user in files_to_display.',
				param_model=DoneAction,
			)
			async def done(params: DoneAction, file_system: FileSystem):
				user_message = params.text

				len_text = len(params.text)
				len_max_memory = 100
				memory = f'Task completed: {params.success} - {params.text[:len_max_memory]}'
				if len_text > len_max_memory:
					memory += f' - {len_text - len_max_memory} more characters'

				attachments = []
				if params.files_to_display:
					if self.display_files_in_done_text:
						file_msg = ''
						for file_name in params.files_to_display:
							if file_name == 'todo.md':
								continue
							file_content = file_system.display_file(file_name)
							if file_content:
								file_msg += f'\n\n{file_name}:\n{file_content}'
								attachments.append(file_name)
						if file_msg:
							user_message += '\n\nAttachments:'
							user_message += file_msg
						else:
							logger.warning('Agent wanted to display files but none were found')
					else:
						for file_name in params.files_to_display:
							if file_name == 'todo.md':
								continue
							file_content = file_system.display_file(file_name)
							if file_content:
								attachments.append(file_name)

				attachments = [str(file_system.get_dir() / file_name) for file_name in attachments]

				return ActionResult(
					is_done=True,
					success=params.success,
					extracted_content=user_message,
					long_term_memory=memory,
					attachments=attachments,
				)

	def use_structured_output_action(self, output_model: type[T]):
		self._register_done_action(output_model)

	# Register ---------------------------------------------------------------

	def action(self, description: str, **kwargs):
		"""Decorator for registering custom actions

		@param description: Describe the LLM what the function does (better description == better function calling)
		"""
		return self.registry.action(description, **kwargs)

	# Act --------------------------------------------------------------------
	@observe_debug(name='act')
	@time_execution_sync('--act')
	async def act(
		self,
		action: ActionModel,
		browser_session: BrowserSession,
		#
		page_extraction_llm: BaseChatModel | None = None,
		sensitive_data: dict[str, str | dict[str, str]] | None = None,
		available_file_paths: list[str] | None = None,
		file_system: FileSystem | None = None,
		#
		context: Context | None = None,
	) -> ActionResult:
		"""Execute an action"""

		for action_name, params in action.model_dump(exclude_unset=True).items():
			if params is not None:
				# Use Laminar span if available, otherwise use no-op context manager
				if Laminar is not None:
					span_context = Laminar.start_as_current_span(
						name=action_name,
						input={
							'action': action_name,
							'params': params,
						},
						span_type='TOOL',
					)
				else:
					# No-op context manager when lmnr is not available
					from contextlib import nullcontext

					span_context = nullcontext()

				with span_context:
					try:
						result = await self.registry.execute_action(
							action_name=action_name,
							params=params,
							browser_session=browser_session,
							page_extraction_llm=page_extraction_llm,
							file_system=file_system,
							sensitive_data=sensitive_data,
							available_file_paths=available_file_paths,
							context=context,
						)
					except Exception as e:
						result = ActionResult(error=str(e))

					if Laminar is not None:
						Laminar.set_span_output(result)

				if isinstance(result, str):
					return ActionResult(extracted_content=result)
				elif isinstance(result, ActionResult):
					return result
				elif result is None:
					return ActionResult()
				else:
					raise ValueError(f'Invalid action result type: {type(result)} of {result}')
		return ActionResult()<|MERGE_RESOLUTION|>--- conflicted
+++ resolved
@@ -332,16 +332,6 @@
 			# Run markdownify in a thread pool to avoid blocking the event loop
 			loop = asyncio.get_event_loop()
 
-<<<<<<< HEAD
-			# Try getting page content with retries
-			page_html_result, action_result = await retry_async_function(
-				lambda: page.content, "Couldn't extract page content due to an error."
-			)
-			if action_result:
-				return action_result
-			page_html = page_html_result
-			
-=======
 			# Aggressive timeout for page content
 			try:
 				page_html_result = await asyncio.wait_for(page.content(), timeout=10.0)  # 5 second aggressive timeout
@@ -357,7 +347,6 @@
 			except Exception as e:
 				error_message = f"Couldn't extract page content: {str(e)}"
 				logger.error(error_message)
->>>>>>> 6f2a73d9
 			markdownify_func = partial(markdownify.markdownify, strip=strip)
 
 			try:
